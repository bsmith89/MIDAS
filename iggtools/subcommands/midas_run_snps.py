--- conflicted
+++ resolved
@@ -329,12 +329,8 @@
             for suffix in ['1.bt2', '2.bt2', '3.bt2', '4.bt2', 'rev.1.bt2', 'rev.2.bt2', 'fa']:
                 command(f"ln -rs {args.prebuilt_index}.{suffix} {tempdir}/{bt2_db_name}.{suffix}")
 
-<<<<<<< HEAD
-
     try:
         species_list = load_species_list(species_list_path)
-=======
->>>>>>> f8dbaed7
         local_toc = download_reference(outputs.genomes, tempdir)
         db = UHGG(local_toc)
         representatives = db.representatives
