--- conflicted
+++ resolved
@@ -54,16 +54,13 @@
     subparser.add_argument('--species',
                            help=("File listing set of species IDs to search "
                                  "against. When set, species_cov is ignored."))
-<<<<<<< HEAD
-    subparser.add_argument('--threads',
-                           default=num_physical_cores, type=int,
-                           help=f"Number of threads used by subprocesses (e.g. hs-blastn), default {num_physical_cores}")
-=======
     subparser.add_arugment('--prebuilt-index',
                            help=("Prebuilt species index.  The --species flag"
                                  "must be set and the index *must match* the "
                                  "list given."))
->>>>>>> 3e657ee3
+    subparser.add_argument('--threads',
+                           default=num_physical_cores, type=int,
+                           help=f"Number of threads used by subprocesses (e.g. hs-blastn), default {num_physical_cores}")
     if False:
         # This is unused.
         subparser.add_argument('--species_topn',
@@ -345,16 +342,10 @@
         contigs_files = multithreading_hashmap(download_contigs, species_list, num_threads=20)
 
         if not args.prebuilt_index:
-            build_bowtie2_db(tempdir, bt2_db_name, contigs_files)
+            build_bowtie2_db(tempdir, bt2_db_name, contigs_files, threads=args.threads)
 
         # Use Bowtie2 to map reads to a representative genomes
-<<<<<<< HEAD
-        bt2_db_name = "repgenomes"
-        build_bowtie2_db(tempdir, bt2_db_name, contigs_files, threads=args.threads)
         bowtie2_align(args, tempdir, bt2_db_name, sort_aln=True, threads=args.threads)
-=======
-        bowtie2_align(args, tempdir, bt2_db_name, sort_aln=True)
->>>>>>> 3e657ee3
 
         # Use mpileup to identify SNPs
         samtools_index(args, tempdir, bt2_db_name, threads=args.threads)
