--- conflicted
+++ resolved
@@ -49,17 +49,14 @@
                            type=int,
                            metavar="INT",
                            help=f"Number of reads to use from input file(s).  (All)")
-<<<<<<< HEAD
     subparser.add_argument('--threads',
                            default=num_physical_cores, type=int,
                            help=f"Number of threads used by subprocesses (e.g. hs-blastn), default {num_physical_cores}")
-=======
     subparser.add_argument('--db-path',
                            default=params.inputs.igg,
                            help=("Path to iggtools DB. "
                                  "May be an s3:// URL pointing to a publicly "
                                  "accessible bucket."))
->>>>>>> 75f6260a
     if False:
         # This is not currently in use.
         subparser.add_argument('--read_length',
