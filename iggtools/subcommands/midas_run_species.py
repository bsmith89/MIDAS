import json
import random
from collections import defaultdict
from itertools import chain
import numpy as np

from iggtools.common.argparser import add_subcommand
from iggtools.common.utils import tsprint, num_physical_cores, command, InputStream, OutputStream, select_from_tsv, multithreading_map, download_reference, TimedSection
from iggtools.models.uhgg import UHGG
from iggtools import params


DEFAULT_WORD_SIZE = 28
DEFAULT_ALN_COV = 0.75
DEFAULT_ALN_MAPID = 94.0


def register_args(main_func):
    subparser = add_subcommand('midas_run_species', main_func, help='compute species abundance profile for given sample(s)')
    subparser.add_argument('outdir',
                           type=str,
                           help="""Path to directory to store results.  Name should correspond to unique sample identifier.""")
    subparser.add_argument('-1',
                           dest='r1',
                           required=True,
                           help="FASTA/FASTQ file containing 1st mate if using paired-end reads.  Otherwise FASTA/FASTQ containing unpaired reads.")
    subparser.add_argument('-2',
                           dest='r2',
                           help="FASTA/FASTQ file containing 2nd mate if using paired-end reads.")
    subparser.add_argument('--word_size',
                           dest='word_size',
                           default=DEFAULT_WORD_SIZE,
                           type=int,
                           metavar="INT",
                           help=f"Word size for BLAST search ({DEFAULT_WORD_SIZE}).  Use word sizes > 16 for greatest efficiency.")
    subparser.add_argument('--aln_mapid',
                           dest='aln_mapid',
                           type=float,
                           metavar="FLOAT",
                           help=f"Discard reads with alignment identity < ALN_MAPID.  Values between 0-100 accepted.  By default gene-specific species-level cutoffs are used, as specifeid in {params.inputs.marker_genes_hmm_cutoffs}")
    subparser.add_argument('--aln_cov',
                           dest='aln_cov',
                           default=DEFAULT_ALN_COV,
                           type=float,
                           metavar="FLOAT",
                           help=f"Discard reads with alignment coverage < ALN_COV ({DEFAULT_ALN_COV}).  Values between 0-1 accepted.")
    subparser.add_argument('--max_reads',
                           dest='max_reads',
                           type=int,
                           metavar="INT",
                           help=f"Number of reads to use from input file(s).  (All)")
    subparser.add_argument('--threads',
                           default=num_physical_cores, type=int,
                           help=f"Number of threads used by subprocesses (e.g. hs-blastn), default {num_physical_cores}")
    subparser.add_argument('--db-path',
                           default=params.inputs.igg,
                           help=("Path to iggtools DB. "
                                 "May be an s3:// URL pointing to a publicly "
                                 "accessible bucket."))
    if False:
        # This is not currently in use.
        subparser.add_argument('--read_length',
                               dest='read_length',
                               type=int,
                               metavar="INT",
                               help=f"Trim reads to READ_LENGTH and discard reads with length < READ_LENGTH.  By default, reads are not trimmed or filtered")
    return main_func


def readfq(fp):
    """ https://github.com/lh3/readfq/blob/master/readfq.py
        A generator function for parsing fasta/fastq records """
    last = None # this is a buffer keeping the last unprocessed line
    while True: # mimic closure; is it a bad idea?
        if not last: # the first record or a record following a fastq
            for l in fp: # search for the start of the next record
                if l[0] in '>@': # fasta/q header line
                    last = l[:-1] # save this line
                    break
        if not last:
            break
        name, seqs, last = last[1:].partition(" ")[0], [], None
        for l in fp:  # read the sequence
            if l[0] in '@+>':
                last = l[:-1]
                break
            seqs.append(l[:-1])
        if not last or last[0] != '+':  # this is a fasta record
            yield (name, ''.join(seqs), None)  # yield a fasta record
            if not last:
                break
        else: # this is a fastq record
            seq, leng, seqs = ''.join(seqs), 0, []
            for l in fp: # read the quality
                seqs.append(l[:-1])
                leng += len(l) - 1
                if leng >= len(seq):  # have read enough quality
                    last = None
                    yield (name, seq, ''.join(seqs))  # yield a fastq record
                    break
            if last:  # reach EOF before reading enough quality
                yield (name, seq, None)  # yield a fasta record instead
                break


def parse_reads(filename, max_reads=None):
    if not filename:
        return
    read_count_filter = None
    if max_reads != None:
        read_count_filter = f"head -n {4 * max_reads}"
    read_count = 0
    with InputStream(filename, read_count_filter) as fp:
        for name, seq, _ in readfq(fp):
            read_count += 1
            new_name = construct_queryid(name, len(seq))  # We need to encode the length in the query id to be able to recover it from hs-blastn output
            yield (new_name, seq)
        if read_count_filter:
            fp.ignore_errors()
    tsprint(f"Parsed {read_count} reads from {filename}")


def map_reads_hsblast(tempdir, r1, r2, word_size, markers_db, max_reads, threads):
    m8_file = f"{tempdir}/alignments.m8"
    blast_command = f"hs-blastn align -word_size {word_size} -query /dev/stdin -db {markers_db} -outfmt 6 -num_threads {threads} -evalue 1e-3"
    with OutputStream(m8_file, through=blast_command) as blast_input:
        for qid, seq in chain(parse_reads(r1, max_reads), parse_reads(r2, max_reads)):
            blast_input.write(">" + qid + "\n" + seq + "\n")
    return m8_file


BLAST_M8_SCHEMA = {
    'query': str,
    'target': str,
    'pid': float,
    'aln': int,
    'mis': float,
    'gaps': float,
    'qstart': float,
    'qend': float,
    'tstart': float,
    'tend': float,
    'evalue': float,
    'score': float,
}


def deconstruct_queryid(rid):
    qid, qlen = rid.rsplit('_', 1)
    return qid, int(qlen)


def construct_queryid(qid, qlen):
    return f"{qid}_{qlen}"


def query_coverage(aln):
    """ Compute alignment coverage of query """
    _, qlen = deconstruct_queryid(aln['query'])
    return aln['aln'] / qlen


def find_best_hits(args, marker_info, m8_file, marker_cutoffs):
    """ Find top scoring alignment for each read """
    best_hits = {}
    i = 0
    with InputStream(m8_file) as m8_stream:
        for aln in select_from_tsv(m8_stream, schema=BLAST_M8_SCHEMA, result_structure=dict):
            i += 1
            cutoff = args.aln_mapid
            if cutoff == None:
                marker_id = marker_info[aln['target']]['marker_id'] # get gene family from marker_info
                cutoff = marker_cutoffs[marker_id]
            if aln['pid'] < cutoff: # does not meet marker cutoff
                continue
            if query_coverage(aln) < args.aln_cov: # filter local alignments
                continue
            if aln['query'] not in best_hits: # record aln
                best_hits[aln['query']] = [aln]
            elif best_hits[aln['query']][0]['score'] == aln['score']: # add aln
                best_hits[aln['query']] += [aln]
            elif best_hits[aln['query']][0]['score'] < aln['score']: # update aln
                best_hits[aln['query']] = [aln]
    tsprint(f"  total alignments: {i}")
    return list(best_hits.values())


def assign_unique(alns, species_info, marker_info):
    """ Count the number of uniquely mapped reads to each genome species """
    unique_alns = {si: [] for si in species_info}
    unique = 0
    non_unique = 0
    for aln in alns:
        if len(aln) == 1:
            unique += 1
            species_id = marker_info[aln[0]['target']]['species_id']
            unique_alns[species_id].append(aln[0])
        else:
            non_unique += 1
    tsprint(f"  uniquely mapped reads: {unique}")
    tsprint(f"  ambiguously mapped reads: {non_unique}")
    return unique_alns


def assign_non_unique(alns, unique_alns, marker_info):
    """ Probabalistically assign ambiguously mapped reads """
    total_alns = unique_alns.copy()
    for aln in alns:
        if len(aln) > 1:
            species_ids = [marker_info[aln_item['target']]['species_id'] for aln_item in aln]
            counts = [len(unique_alns[sid]) for sid in species_ids]
            if sum(counts) == 0:
                species_id = random.sample(species_ids, 1)[0]
            else:
                probs = [float(count)/sum(counts) for count in counts]
                species_id = np.random.choice(species_ids, 1, p=probs)[0]
            total_alns[species_id].append(aln[species_ids.index(species_id)])
    return total_alns


def read_marker_info_repgenomes(map_file):
    columns = ["species_id", "genome_id", "gene_id", "gene_length", "marker_id"]
    with InputStream(map_file) as map_file_stream:
        return {r['gene_id']: r for r in select_from_tsv(map_file_stream, schema=columns, result_structure=dict)}


def sum_marker_gene_lengths(marker_info):
    """ Sum up total gene length of the marker genes in each species_id's representative genome """
    total_gene_length = defaultdict(int)
    for r in marker_info.values():
        total_gene_length[r['species_id']] += int(r['gene_length'])
    return total_gene_length


def normalize_counts(species_alns, total_gene_length):
    """ Normalize counts by gene length and sum contrain """
    # norm by gene length, compute cov
    species_abundance = {}
    for species_id, alns in species_alns.items():
        # compute coverage
        if alns:
            bp = sum(aln['aln'] for aln in alns)
            cov = float(bp)/total_gene_length[species_id]
        else:
            cov = 0.0
        # TODO:  Use NamedTuple instead of dict
        species_abundance[species_id] = {'count':len(alns), 'cov':cov, 'rel_abun': 0.0}
    # compute relative abundance
    total_cov = sum(sav['cov'] for sav in species_abundance.values())
    if total_cov > 0:
        for sav in species_abundance.values():
            sav['rel_abun'] = sav['cov'] / total_cov
    tsprint(f"  total marker-gene coverage {total_cov:.3f}")
    return species_abundance


def write_abundance(outdir, species_abundance):
    """ Write species results to specified output file """
    outpath = f"{outdir}/species/species_profile.txt"  # TODO:  Share this across midas_run_ steps
    with OutputStream(outpath) as outfile:
        fields = ['species_id', 'count_reads', 'coverage', 'relative_abundance']
        outfile.write('\t'.join(fields) + '\n')
        output_order = sorted(species_abundance.keys(), key=lambda sid: species_abundance[sid]['count'], reverse=True)
        for species_id in output_order:
            values = species_abundance[species_id]
            if values['count'] > 0:
                record = [species_id, values['count'], values['cov'], values['rel_abun']]
                outfile.write('\t'.join(str(x) for x in record) + '\n')


def midas_run_species(args):

    tempdir = f"{args.outdir}/species/temp/"

    command(f"rm -rf {tempdir}")
    command(f"mkdir -p {tempdir}")

<<<<<<< HEAD
    markers_db_files = multithreading_map(
        lambda s: download_reference(s, local_dir=tempdir),
        [f"{args.db_path}/marker_genes/phyeco/phyeco.fa{ext}.lz4"
         for ext in ["", ".bwt", ".header", ".sa", ".sequence"]] +
        [f"{args.db_path}/marker_genes/phyeco/phyeco.map.lz4"],
                                          num_threads=20)
=======
    markers_db_files = multithreading_map(download_reference,
                                          params.inputs.marker_genes_db_list +
                                          [params.inputs.marker_genes_map])
>>>>>>> f8dbaed7

    db = UHGG()
    species_info = db.species

    marker_info = read_marker_info_repgenomes(markers_db_files[-1])

    with TimedSection("aligning reads to marker-genes database"):
        m8_file = map_reads_hsblast(tempdir, args.r1, args.r2, args.word_size, markers_db_files[0], args.max_reads, args.threads)

    with InputStream(params.inputs.marker_genes_hmm_cutoffs) as cutoff_params:
        marker_cutoffs = dict(select_from_tsv(cutoff_params, selected_columns={"marker_id": str, "marker_cutoff": float}))

    with TimedSection("classifying reads"):
        best_hits = find_best_hits(args, marker_info, m8_file, marker_cutoffs)
        unique_alns = assign_unique(best_hits, species_info, marker_info)
        species_alns = assign_non_unique(best_hits, unique_alns, marker_info)

    with TimedSection("estimating species abundance"):
        total_gene_length = sum_marker_gene_lengths(marker_info)
        species_abundance = normalize_counts(species_alns, total_gene_length)

    write_abundance(args.outdir, species_abundance)


@register_args
def main(args):
    tsprint(f"Doing important work in subcommand {args.subcommand} with args\n{json.dumps(vars(args), indent=4)}")
    midas_run_species(args)<|MERGE_RESOLUTION|>--- conflicted
+++ resolved
@@ -52,11 +52,6 @@
     subparser.add_argument('--threads',
                            default=num_physical_cores, type=int,
                            help=f"Number of threads used by subprocesses (e.g. hs-blastn), default {num_physical_cores}")
-    subparser.add_argument('--db-path',
-                           default=params.inputs.igg,
-                           help=("Path to iggtools DB. "
-                                 "May be an s3:// URL pointing to a publicly "
-                                 "accessible bucket."))
     if False:
         # This is not currently in use.
         subparser.add_argument('--read_length',
@@ -275,18 +270,10 @@
     command(f"rm -rf {tempdir}")
     command(f"mkdir -p {tempdir}")
 
-<<<<<<< HEAD
-    markers_db_files = multithreading_map(
-        lambda s: download_reference(s, local_dir=tempdir),
-        [f"{args.db_path}/marker_genes/phyeco/phyeco.fa{ext}.lz4"
-         for ext in ["", ".bwt", ".header", ".sa", ".sequence"]] +
-        [f"{args.db_path}/marker_genes/phyeco/phyeco.map.lz4"],
-                                          num_threads=20)
-=======
     markers_db_files = multithreading_map(download_reference,
                                           params.inputs.marker_genes_db_list +
-                                          [params.inputs.marker_genes_map])
->>>>>>> f8dbaed7
+                                          [params.inputs.marker_genes_map],
+                                          num_threads=20)
 
     db = UHGG()
     species_info = db.species
