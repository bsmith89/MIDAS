import json
import os
from collections import defaultdict
import numpy as np
import Bio.SeqIO
from pysam import AlignmentFile  # pylint: disable=no-name-in-module

from iggtools.common.argparser import add_subcommand
from iggtools.common.utils import tsprint, command, InputStream, OutputStream, select_from_tsv, multithreading_hashmap, download_reference, num_physical_cores
from iggtools.params import outputs, inputs
from iggtools.common.samples import parse_species_profile, select_species
from iggtools.common.bowtie2 import build_bowtie2_db, bowtie2_align


DEFAULT_ALN_COV = 0.75
DEFAULT_SPECIES_COVERAGE = 3.0
DEFAULT_ALN_MAPID = 94.0
DEFAULT_ALN_READQ = 20
DEFAULT_ALN_MAPQ = 0

DECIMALS = ".6f"

def register_args(main_func):
    subparser = add_subcommand('midas_run_genes', main_func, help='metagenomic pan-genome profiling')
    subparser.add_argument('outdir',
                           type=str,
                           help="""Path to directory to store results.  Name should correspond to unique sample identifier.""")
    subparser.add_argument('--tempdir', help="Use TEMPDIR for intermediate files.")
    subparser.add_argument('-1',
                           dest='r1',
                           required=True,
                           help="FASTA/FASTQ file containing 1st mate if using paired-end reads.  Otherwise FASTA/FASTQ containing unpaired reads.")
    subparser.add_argument('-2',
                           dest='r2',
                           help="FASTA/FASTQ file containing 2nd mate if using paired-end reads.")
    subparser.add_argument('--max_reads',
                           dest='max_reads',
                           type=int,
                           metavar="INT",
                           help=f"Number of reads to use from input file(s).  (All)")
    subparser.add_argument('--species_cov',
                           type=float,
                           dest='species_cov',
                           metavar='FLOAT',
                           default=DEFAULT_SPECIES_COVERAGE,
                           help=f"Include species with >X coverage ({DEFAULT_SPECIES_COVERAGE})")
    subparser.add_argument('--species',
                           help=("File listing set of species IDs to search "
                                 "against. When set, species_cov is ignored."))
    subparser.add_argument('--prebuilt-index',
                           help=("Prebuilt species index.  The --species flag"
                                 "must be set and the index *must match* the "
                                 "list given."))
    if False:
        # This is unused.
        subparser.add_argument('--species_topn',
                               type=int,
                               dest='species_topn',
                               metavar='INT',
                               help='Include top N most abundant species')

    #  Alignment flags (bowtie, or postprocessing)
    subparser.add_argument('--aln_cov',
                           dest='aln_cov',
                           default=DEFAULT_ALN_COV,
                           type=float,
                           metavar="FLOAT",
                           help=f"Discard reads with alignment coverage < ALN_COV ({DEFAULT_ALN_COV}).  Values between 0-1 accepted.")
    subparser.add_argument('--aln_readq',
                           dest='aln_readq',
                           type=int,
                           metavar="INT",
                           default=DEFAULT_ALN_READQ,
                           help=f"Discard reads with mean quality < READQ ({DEFAULT_ALN_READQ})")
    subparser.add_argument('--aln_mapid',
                           dest='aln_mapid',
                           type=float,
                           metavar="FLOAT",
                           default=DEFAULT_ALN_MAPID,
                           help=f"Discard reads with alignment identity < MAPID.  Values between 0-100 accepted.  ({DEFAULT_ALN_MAPID})")
    subparser.add_argument('--aln_mapq',
                           dest='aln_mapq',
                           type=int,
                           metavar="INT",
                           default=DEFAULT_ALN_MAPQ,
                           help=f"Discard reads with DEFAULT_ALN_MAPQ < MAPQ. ({DEFAULT_ALN_MAPQ})")
    subparser.add_argument('--aln_speed',
                           type=str,
                           dest='aln_speed',
                           default='very-sensitive',
                           choices=['very-fast', 'fast', 'sensitive', 'very-sensitive'],
                           help='Alignment speed/sensitivity (very-sensitive).  If aln_mode is local (default) this automatically issues the corresponding very-sensitive-local, etc flag to bowtie2.')
    subparser.add_argument('--aln_mode',
                           type=str,
                           dest='aln_mode',
                           default='local',
                           choices=['local', 'global'],
                           help='Global/local read alignment (local, corresponds to the bowtie2 --local).  Global corresponds to the bowtie2 default --end-to-end.')
    subparser.add_argument('--aln_interleaved',
                           action='store_true',
                           default=False,
                           help='FASTA/FASTQ file in -1 are paired and contain forward AND reverse reads')
    subparser.add_argument('--threads',
                           default=num_physical_cores, type=int,
                           help=f"Number of threads used by subprocesses (e.g. bowtie2-build, bowtie2, samtools view), default {num_physical_cores}")
    subparser.add_argument('--verbose', '-v', action='store_true',
                           help="Print bowtie2 stats every 60 seconds.")

    return main_func


def pangenome_file(species_id, component):
    # s3://microbiome-igg/2.0/pangenomes/GUT_GENOMEDDDDDD/{genes.ffn, centroids.ffn, gene_info.txt}
    return f"{outputs.pangenomes}/{species_id}/{component}"


def dump_species_list(species, tempdir):
    path = f"{tempdir}/species_list.txt"
    with OutputStream(path) as file:
        for species in species:
            file.write(species + "\n")
    return path


def load_species_list(path):
    with InputStream(path) as file:
        return [species_id.strip() for species_id in file]


def keep_read(aln, min_pid, min_readq, min_mapq, min_aln_cov):
    align_len = len(aln.query_alignment_sequence)
    query_len = aln.query_length
    # min pid
    if 100 * (align_len - dict(aln.tags)['NM']) / float(align_len) < min_pid:
        return False
    # min read quality
    if np.mean(aln.query_qualities) < min_readq:
        return False
    # min map quality
    if aln.mapping_quality < min_mapq:
        return False
    # min aln cov
    if align_len / float(query_len) < min_aln_cov:
        return False
    return True


def count_mapped_bp(args, tempdir, genes):
    """ Count number of bp mapped to each gene across pangenomes.
    Return number covered genes and average gene depth per species.
    Result contains only covered species, but being a defaultdict,
    would yield 0 for any uncovered species, which is appropriate.
    """
    bam_path = f"{tempdir}/pangenomes.bam"
    bamfile = AlignmentFile(bam_path, "rb")
    covered_genes = {}

    # loop over alignments, sum values per gene
    for aln in bamfile.fetch(until_eof=True):
        gene_id = bamfile.getrname(aln.reference_id)
        gene = genes[gene_id]
        gene["aligned_reads"] += 1
        if keep_read(aln, args.aln_mapid, args.aln_readq, args.aln_mapq, args.aln_cov):
            gene["mapped_reads"] += 1
            gene["depth"] += len(aln.query_alignment_sequence) / float(gene["length"])
            covered_genes[gene_id] = gene

    tsprint("Pangenome count_mapped_bp:  total aligned reads: %s" % sum(g["aligned_reads"] for g in genes.values()))
    tsprint("Pangenome count_mapped_bp:  total mapped reads: %s" % sum(g["mapped_reads"] for g in genes.values()))

    # Filter to genes with non-zero depth, then group by species
    nonzero_gene_depths = defaultdict(list)
    for g in covered_genes.values():
        gene_depth = g["depth"]
        if gene_depth > 0:  # This should always pass, because ags.aln_cov is always >0.
            species_id = g["species_id"]
            nonzero_gene_depths[species_id].append(gene_depth)

    # Compute number of covered genes per species, and average gene depth.
    num_covered_genes = defaultdict(int)
    mean_coverage = defaultdict(float)
    for species_id, non_zero_depths in nonzero_gene_depths.items():
        num_covered_genes[species_id] = len(non_zero_depths)
        mean_coverage[species_id] = np.mean(non_zero_depths)

    return num_covered_genes, mean_coverage, covered_genes


def normalize(genes, covered_genes, markers):
    """ Normalize gene depth by median marker depth, to infer gene copy count.
    Return median marker coverage for each covered species in a defaultdict,
    so that accessing an uncovered species would appropriately yield 0.
    """
    # compute marker depth
    species_markers = defaultdict(lambda: defaultdict(int))
    for gene_id, marker_id in markers:
        g = genes[gene_id]
        species_markers[g["species_id"]][marker_id] += g["depth"]
    # compute median marker depth for each species
    species_markers_coverage = defaultdict(float)
    for species_id, marker_depths in species_markers.items():
        species_markers_coverage[species_id] = np.median(list(marker_depths.values())) # np.median doesn't take iterators
    # infer copy count for each covered gene
    for gene in covered_genes.values():
        species_id = gene["species_id"]
        marker_coverage = species_markers_coverage[species_id]
        if marker_coverage > 0:
            gene["copies"] = gene["depth"] / marker_coverage
    return species_markers_coverage


def write_results(outdir, species, num_covered_genes, species_markers_coverage, species_mean_coverage):
    if not os.path.exists(f"{outdir}/genes/output"):
        command(f"mkdir -p {outdir}/genes/output")
    # open outfiles for each species_id
    header = ['gene_id', 'count_reads', 'coverage', 'copy_number']
    for species_id, species_genes in species.items():
        path = f"{outdir}/genes/output/{species_id}.genes.lz4"
        with OutputStream(path) as sp_out:
            sp_out.write('\t'.join(header) + '\n')
            for gene_id, gene in species_genes.items():
                if gene["depth"] == 0:
                    # Sparse by default here.  You can get the pangenome_size from the summary file, emitted below.
                    continue
                values = [gene_id, str(gene["mapped_reads"]), format(gene["depth"], DECIMALS), format(gene["copies"], DECIMALS)]
                sp_out.write('\t'.join(values) + '\n')
    # summary stats
    header = ['species_id', 'pangenome_size', 'covered_genes', 'fraction_covered', 'mean_coverage', 'marker_coverage', 'aligned_reads', 'mapped_reads']
    path = f"{outdir}/genes/summary.txt"
    with OutputStream(path) as file:
        file.write('\t'.join(header) + '\n')
        for species_id, species_genes in species.items():
            # No sparsity here -- should be extremely rare for a species row to be all 0.
            aligned_reads = sum(g["aligned_reads"] for g in species_genes.values())
            mapped_reads = sum(g["mapped_reads"] for g in species_genes.values())
            pangenome_size = len(species_genes)
            values = [
                species_id,
                str(pangenome_size),
                str(num_covered_genes[species_id]),
                format(num_covered_genes[species_id] / pangenome_size, DECIMALS),
                format(species_mean_coverage[species_id], DECIMALS),
                format(species_markers_coverage[species_id], DECIMALS),
                str(aligned_reads),
                str(mapped_reads)
            ]
            file.write('\t'.join(values) + '\n')


def scan_centroids(centroids_files):
    species = defaultdict(dict)
    genes = {}
    for species_id, centroid_filename in centroids_files.items():
        with InputStream(centroid_filename) as file:
            for centroid in Bio.SeqIO.parse(file, 'fasta'):
                centroid_gene_id = centroid.id
                centroid_gene = {
                    "centroid_gene_id": centroid_gene_id,
                    "species_id": species_id,
                    "length": len(centroid.seq),
                    "depth": 0.0,
                    "aligned_reads": 0,
                    "mapped_reads": 0,
                    "copies": 0.0,
                }
                species[species_id][centroid_gene_id] = centroid_gene
                genes[centroid_gene_id] = centroid_gene

    return species, genes


def scan_markers(genes, marker_genes_map_file):
    markers = []
    with InputStream(marker_genes_map_file) as mg_map:
        for gene_id, marker_id in select_from_tsv(mg_map, ["gene_id", "marker_id"], {"species_id": str, "genome_id": str, "gene_id": str, "gene_len": int, "marker_id": str}):
            if gene_id in genes:
                markers.append((gene_id, marker_id))
    return markers


def midas_run_genes(args):

<<<<<<< HEAD
    if args.species is not None:
        args.species_cov = 'X'
=======
    if not args.tempdir:
        tempdir = f"{args.outdir}/genes/temp_sc{args.species_cov}"
    else:
        tempdir = args.tempdir
>>>>>>> 5c56fc95

    tempdir = f"{args.outdir}/genes/temp_sc{args.species_cov}"
    if args.debug and os.path.exists(tempdir):
        tsprint(f"INFO:  Reusing existing temp data in {tempdir} according to --debug flag.")
    else:
        command(f"rm -rf {tempdir}")
        command(f"mkdir -p {tempdir}")

    bt2_db_name = "pangenomes"

    if args.species is None:
        # The full species profile must exist -- it is output by run_midas_species.
        # Restrict to species above requested coverage.
        full_species_profile = parse_species_profile(args.outdir)
        species_profile = select_species(full_species_profile, args.species_cov)
        species_list_path = dump_species_list(list(species_profile.keys()), tempdir)
    else:
        species_list_path = args.species
        if args.prebuilt_index:
            for suffix in ['1.bt2l', '2.bt2l', '3.bt2l', '4.bt2l', 'rev.1.bt2l', 'rev.2.bt2l', 'fa']:
                command(f"ln -rs {args.prebuilt_index}.{suffix} {tempdir}/{bt2_db_name}.{suffix}")

    try:
        species_list = load_species_list(species_list_path)

        def download_centroid(species_id):
            return download_reference(pangenome_file(species_id, "centroids.ffn.lz4"), f"{tempdir}/{species_id}")  # TODO colocate samples to overlap reference downloads

        # Download centroids.ffn for every species in the species list.
        centroids_files = multithreading_hashmap(download_centroid, species_list, num_threads=20)

        # Perhaps avoid this giant conglomerated file, fetching instead submaps for each species.
        # Also colocate/cache/download in master for multiple slave subcommand invocations.
        if not args.prebuilt_index:
            build_bowtie2_db(tempdir, bt2_db_name, centroids_files)

        # Use Bowtie2 to map reads to pangenomes
        bowtie2_align(args, tempdir, bt2_db_name, sort_aln=False, threads=args.threads, verbose=args.verbose)

        # Compute coverage of pangenome for each present species and write results to disk
        species, genes = scan_centroids(centroids_files)
        num_covered_genes, species_mean_coverage, covered_genes = count_mapped_bp(args, tempdir, genes)
        markers = scan_markers(genes, inputs.marker_genes_map)
        species_markers_coverage = normalize(genes, covered_genes, markers)

        write_results(args.outdir, species, num_covered_genes, species_markers_coverage, species_mean_coverage)
    except Exception as err:
        if not args.debug:
            tsprint("Deleting untrustworthy outputs due to error.  Specify --debug flag to keep.")
            command(f"rm -rf {tempdir}", check=False)
        raise err


@register_args
def main(args):
    tsprint(f"Doing important work in subcommand {args.subcommand} with args\n{json.dumps(vars(args), indent=4)}")
    midas_run_genes(args)<|MERGE_RESOLUTION|>--- conflicted
+++ resolved
@@ -280,15 +280,13 @@
 
 def midas_run_genes(args):
 
-<<<<<<< HEAD
     if args.species is not None:
         args.species_cov = 'X'
-=======
+
     if not args.tempdir:
         tempdir = f"{args.outdir}/genes/temp_sc{args.species_cov}"
     else:
         tempdir = args.tempdir
->>>>>>> 5c56fc95
 
     tempdir = f"{args.outdir}/genes/temp_sc{args.species_cov}"
     if args.debug and os.path.exists(tempdir):
