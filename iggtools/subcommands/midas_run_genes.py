import json
import os
from collections import defaultdict
import numpy as np
import Bio.SeqIO
from pysam import AlignmentFile  # pylint: disable=no-name-in-module

from iggtools.common.argparser import add_subcommand
from iggtools.common.utils import tsprint, command, InputStream, OutputStream, select_from_tsv, multithreading_hashmap, download_reference, num_physical_cores
from iggtools.params import outputs, inputs
from iggtools.common.samples import parse_species_profile, select_species
from iggtools.common.bowtie2 import build_bowtie2_db, bowtie2_align


DEFAULT_ALN_COV = 0.75
DEFAULT_SPECIES_COVERAGE = 3.0
DEFAULT_ALN_MAPID = 94.0
DEFAULT_ALN_READQ = 20
DEFAULT_ALN_MAPQ = 0

DECIMALS = ".6f"

def register_args(main_func):
    subparser = add_subcommand('midas_run_genes', main_func, help='metagenomic pan-genome profiling')
    subparser.add_argument('outdir',
                           type=str,
                           help="""Path to directory to store results.  Name should correspond to unique sample identifier.""")
    subparser.add_argument('-1',
                           dest='r1',
                           required=True,
                           help="FASTA/FASTQ file containing 1st mate if using paired-end reads.  Otherwise FASTA/FASTQ containing unpaired reads.")
    subparser.add_argument('-2',
                           dest='r2',
                           help="FASTA/FASTQ file containing 2nd mate if using paired-end reads.")
    subparser.add_argument('--max_reads',
                           dest='max_reads',
                           type=int,
                           metavar="INT",
                           help=f"Number of reads to use from input file(s).  (All)")
    subparser.add_argument('--species_cov',
                           type=float,
                           dest='species_cov',
                           metavar='FLOAT',
                           default=DEFAULT_SPECIES_COVERAGE,
                           help=f"Include species with >X coverage ({DEFAULT_SPECIES_COVERAGE})")
    subparser.add_argument('--species',
                           help=("File listing set of species IDs to search "
                                 "against. When set, species_cov is ignored."))
    subparser.add_argument('--prebuilt-index',
                           help=("Prebuilt species index.  The --species flag"
                                 "must be set and the index *must match* the "
                                 "list given."))
    if False:
        # This is unused.
        subparser.add_argument('--species_topn',
                               type=int,
                               dest='species_topn',
                               metavar='INT',
                               help='Include top N most abundant species')

    #  Alignment flags (bowtie, or postprocessing)
    subparser.add_argument('--aln_cov',
                           dest='aln_cov',
                           default=DEFAULT_ALN_COV,
                           type=float,
                           metavar="FLOAT",
                           help=f"Discard reads with alignment coverage < ALN_COV ({DEFAULT_ALN_COV}).  Values between 0-1 accepted.")
    subparser.add_argument('--aln_readq',
                           dest='aln_readq',
                           type=int,
                           metavar="INT",
                           default=DEFAULT_ALN_READQ,
                           help=f"Discard reads with mean quality < READQ ({DEFAULT_ALN_READQ})")
    subparser.add_argument('--aln_mapid',
                           dest='aln_mapid',
                           type=float,
                           metavar="FLOAT",
                           default=DEFAULT_ALN_MAPID,
                           help=f"Discard reads with alignment identity < MAPID.  Values between 0-100 accepted.  ({DEFAULT_ALN_MAPID})")
    subparser.add_argument('--aln_mapq',
                           dest='aln_mapq',
                           type=int,
                           metavar="INT",
                           default=DEFAULT_ALN_MAPQ,
                           help=f"Discard reads with DEFAULT_ALN_MAPQ < MAPQ. ({DEFAULT_ALN_MAPQ})")
    subparser.add_argument('--aln_speed',
                           type=str,
                           dest='aln_speed',
                           default='very-sensitive',
                           choices=['very-fast', 'fast', 'sensitive', 'very-sensitive'],
                           help='Alignment speed/sensitivity (very-sensitive).  If aln_mode is local (default) this automatically issues the corresponding very-sensitive-local, etc flag to bowtie2.')
    subparser.add_argument('--aln_mode',
                           type=str,
                           dest='aln_mode',
                           default='local',
                           choices=['local', 'global'],
                           help='Global/local read alignment (local, corresponds to the bowtie2 --local).  Global corresponds to the bowtie2 default --end-to-end.')
    subparser.add_argument('--aln_interleaved',
                           action='store_true',
                           default=False,
                           help='FASTA/FASTQ file in -1 are paired and contain forward AND reverse reads')
    subparser.add_argument('--threads',
                           default=num_physical_cores, type=int,
                           help=f"Number of threads used by subprocesses (e.g. bowtie2-build, bowtie2, samtools view), default {num_physical_cores}")
    subparser.add_argument('--verbose', '-v', action='store_true',
                           help="Print bowtie2 stats every 60 seconds.")

    return main_func


def pangenome_file(species_id, component):
    # s3://microbiome-igg/2.0/pangenomes/GUT_GENOMEDDDDDD/{genes.ffn, centroids.ffn, gene_info.txt}
    return f"{outputs.pangenomes}/{species_id}/{component}"


def dump_species_list(species, tempdir):
    path = f"{tempdir}/species_list.txt"
    with OutputStream(path) as file:
        for species in species:
            file.write(species + "\n")
    return path


def load_species_list(path):
    with InputStream(path) as file:
        return [species_id.strip() for species_id in file]


def keep_read(aln, min_pid, min_readq, min_mapq, min_aln_cov):
    align_len = len(aln.query_alignment_sequence)
    query_len = aln.query_length
    # min pid
    if 100 * (align_len - dict(aln.tags)['NM']) / float(align_len) < min_pid:
        return False
    # min read quality
    if np.mean(aln.query_qualities) < min_readq:
        return False
    # min map quality
    if aln.mapping_quality < min_mapq:
        return False
    # min aln cov
    if align_len / float(query_len) < min_aln_cov:
        return False
    return True


def count_mapped_bp(args, tempdir, genes):
    """ Count number of bp mapped to each gene across pangenomes.
    Return number covered genes and average gene depth per species.
    Result contains only covered species, but being a defaultdict,
    would yield 0 for any uncovered species, which is appropriate.
    """
    bam_path = f"{tempdir}/pangenomes.bam"
    bamfile = AlignmentFile(bam_path, "rb")
    covered_genes = {}

    # loop over alignments, sum values per gene
    for aln in bamfile.fetch(until_eof=True):
        gene_id = bamfile.getrname(aln.reference_id)
        gene = genes[gene_id]
        gene["aligned_reads"] += 1
        if keep_read(aln, args.aln_mapid, args.aln_readq, args.aln_mapq, args.aln_cov):
            gene["mapped_reads"] += 1
            gene["depth"] += len(aln.query_alignment_sequence) / float(gene["length"])
            covered_genes[gene_id] = gene

    tsprint("Pangenome count_mapped_bp:  total aligned reads: %s" % sum(g["aligned_reads"] for g in genes.values()))
    tsprint("Pangenome count_mapped_bp:  total mapped reads: %s" % sum(g["mapped_reads"] for g in genes.values()))

    # Filter to genes with non-zero depth, then group by species
    nonzero_gene_depths = defaultdict(list)
    for g in covered_genes.values():
        gene_depth = g["depth"]
        if gene_depth > 0:  # This should always pass, because ags.aln_cov is always >0.
            species_id = g["species_id"]
            nonzero_gene_depths[species_id].append(gene_depth)

    # Compute number of covered genes per species, and average gene depth.
    num_covered_genes = defaultdict(int)
    mean_coverage = defaultdict(float)
    for species_id, non_zero_depths in nonzero_gene_depths.items():
        num_covered_genes[species_id] = len(non_zero_depths)
        mean_coverage[species_id] = np.mean(non_zero_depths)

    return num_covered_genes, mean_coverage, covered_genes


def normalize(genes, covered_genes, markers):
    """ Normalize gene depth by median marker depth, to infer gene copy count.
    Return median marker coverage for each covered species in a defaultdict,
    so that accessing an uncovered species would appropriately yield 0.
    """
    # compute marker depth
    species_markers = defaultdict(lambda: defaultdict(int))
    for gene_id, marker_id in markers:
        g = genes[gene_id]
        species_markers[g["species_id"]][marker_id] += g["depth"]
    # compute median marker depth for each species
    species_markers_coverage = defaultdict(float)
    for species_id, marker_depths in species_markers.items():
        species_markers_coverage[species_id] = np.median(list(marker_depths.values())) # np.median doesn't take iterators
    # infer copy count for each covered gene
    for gene in covered_genes.values():
        species_id = gene["species_id"]
        marker_coverage = species_markers_coverage[species_id]
        if marker_coverage > 0:
            gene["copies"] = gene["depth"] / marker_coverage
    return species_markers_coverage


def write_results(outdir, species, num_covered_genes, species_markers_coverage, species_mean_coverage):
    if not os.path.exists(f"{outdir}/genes/output"):
        command(f"mkdir -p {outdir}/genes/output")
    # open outfiles for each species_id
    header = ['gene_id', 'count_reads', 'coverage', 'copy_number']
    for species_id, species_genes in species.items():
        path = f"{outdir}/genes/output/{species_id}.genes.lz4"
        with OutputStream(path) as sp_out:
            sp_out.write('\t'.join(header) + '\n')
            for gene_id, gene in species_genes.items():
                if gene["depth"] == 0:
                    # Sparse by default here.  You can get the pangenome_size from the summary file, emitted below.
                    continue
                values = [gene_id, str(gene["mapped_reads"]), format(gene["depth"], DECIMALS), format(gene["copies"], DECIMALS)]
                sp_out.write('\t'.join(values) + '\n')
    # summary stats
    header = ['species_id', 'pangenome_size', 'covered_genes', 'fraction_covered', 'mean_coverage', 'marker_coverage', 'aligned_reads', 'mapped_reads']
    path = f"{outdir}/genes/summary.txt"
    with OutputStream(path) as file:
        file.write('\t'.join(header) + '\n')
        for species_id, species_genes in species.items():
            # No sparsity here -- should be extremely rare for a species row to be all 0.
            aligned_reads = sum(g["aligned_reads"] for g in species_genes.values())
            mapped_reads = sum(g["mapped_reads"] for g in species_genes.values())
            pangenome_size = len(species_genes)
            values = [
                species_id,
                str(pangenome_size),
                str(num_covered_genes[species_id]),
                format(num_covered_genes[species_id] / pangenome_size, DECIMALS),
                format(species_mean_coverage[species_id], DECIMALS),
                format(species_markers_coverage[species_id], DECIMALS),
                str(aligned_reads),
                str(mapped_reads)
            ]
            file.write('\t'.join(values) + '\n')


def scan_centroids(centroids_files):
    species = defaultdict(dict)
    genes = {}
    for species_id, centroid_filename in centroids_files.items():
        with InputStream(centroid_filename) as file:
            for centroid in Bio.SeqIO.parse(file, 'fasta'):
                centroid_gene_id = centroid.id
                centroid_gene = {
                    "centroid_gene_id": centroid_gene_id,
                    "species_id": species_id,
                    "length": len(centroid.seq),
                    "depth": 0.0,
                    "aligned_reads": 0,
                    "mapped_reads": 0,
                    "copies": 0.0,
                }
                species[species_id][centroid_gene_id] = centroid_gene
                genes[centroid_gene_id] = centroid_gene

    return species, genes


def scan_markers(genes, marker_genes_map_file):
    markers = []
    with InputStream(marker_genes_map_file) as mg_map:
        for gene_id, marker_id in select_from_tsv(mg_map, ["gene_id", "marker_id"], {"species_id": str, "genome_id": str, "gene_id": str, "gene_len": int, "marker_id": str}):
            if gene_id in genes:
                markers.append((gene_id, marker_id))
    return markers


def midas_run_genes(args):

    if args.species is not None:
        args.species_cov = 'X'

    tempdir = f"{args.outdir}/genes/temp_sc{args.species_cov}"
    if args.debug and os.path.exists(tempdir):
        tsprint(f"INFO:  Reusing existing temp data in {tempdir} according to --debug flag.")
    else:
        command(f"rm -rf {tempdir}")
        command(f"mkdir -p {tempdir}")

    bt2_db_name = "pangenomes"

    if args.species is None:
        # The full species profile must exist -- it is output by run_midas_species.
        # Restrict to species above requested coverage.
        full_species_profile = parse_species_profile(args.outdir)
        species_profile = select_species(full_species_profile, args.species_cov)
        species_list_path = dump_species_list(list(species_profile.keys()), tempdir)
    else:
        species_list_path = args.species
        if args.prebuilt_index:
            for suffix in ['1.bt2', '2.bt2', '3.bt2', '4.bt2', 'rev.1.bt2', 'rev.2.bt2', 'fa']:  # FIXME: Make sure LARGE index looks like this.
                command(f"ln -rs {args.prebuilt_index}.{suffix} {tempdir}/{bt2_db_name}.{suffix}")

    try:
        species_list = load_species_list(species_list_path)

        def download_centroid(species_id):
            return download_reference(pangenome_file(species_id, "centroids.ffn.lz4"), f"{tempdir}/{species_id}")  # TODO colocate samples to overlap reference downloads

        # Download centroids.ffn for every species in the species list.
        centroids_files = multithreading_hashmap(download_centroid, species_list, num_threads=20)

        # Perhaps avoid this giant conglomerated file, fetching instead submaps for each species.
        # Also colocate/cache/download in master for multiple slave subcommand invocations.
<<<<<<< HEAD
        bt2_db_name = "pangenomes"
        build_bowtie2_db(tempdir, bt2_db_name, centroids_files, threads=args.threads)
        bowtie2_align(args, tempdir, bt2_db_name, sort_aln=False, threads=args.threads, verbose=args.verbose)
=======
        if not args.prebuilt_index:
            build_bowtie2_db(tempdir, bt2_db_name, centroids_files)

        # Use Bowtie2 to map reads to pangenomes
        bowtie2_align(args, tempdir, bt2_db_name, sort_aln=False)
>>>>>>> 2ceecd00

        # Compute coverage of pangenome for each present species and write results to disk
        species, genes = scan_centroids(centroids_files)
        num_covered_genes, species_mean_coverage, covered_genes = count_mapped_bp(args, tempdir, genes)
        markers = scan_markers(genes, inputs.marker_genes_map)
        species_markers_coverage = normalize(genes, covered_genes, markers)

        write_results(args.outdir, species, num_covered_genes, species_markers_coverage, species_mean_coverage)
    except Exception as err:
        if not args.debug:
            tsprint("Deleting untrustworthy outputs due to error.  Specify --debug flag to keep.")
            command(f"rm -rf {tempdir}", check=False)
        raise err


@register_args
def main(args):
    tsprint(f"Doing important work in subcommand {args.subcommand} with args\n{json.dumps(vars(args), indent=4)}")
    midas_run_genes(args)<|MERGE_RESOLUTION|>--- conflicted
+++ resolved
@@ -314,17 +314,11 @@
 
         # Perhaps avoid this giant conglomerated file, fetching instead submaps for each species.
         # Also colocate/cache/download in master for multiple slave subcommand invocations.
-<<<<<<< HEAD
-        bt2_db_name = "pangenomes"
-        build_bowtie2_db(tempdir, bt2_db_name, centroids_files, threads=args.threads)
-        bowtie2_align(args, tempdir, bt2_db_name, sort_aln=False, threads=args.threads, verbose=args.verbose)
-=======
         if not args.prebuilt_index:
             build_bowtie2_db(tempdir, bt2_db_name, centroids_files)
 
         # Use Bowtie2 to map reads to pangenomes
-        bowtie2_align(args, tempdir, bt2_db_name, sort_aln=False)
->>>>>>> 2ceecd00
+        bowtie2_align(args, tempdir, bt2_db_name, sort_aln=False, threads=args.threads, verbose=args.verbose)
 
         # Compute coverage of pangenome for each present species and write results to disk
         species, genes = scan_centroids(centroids_files)
